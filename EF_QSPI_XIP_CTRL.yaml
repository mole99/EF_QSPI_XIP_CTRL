---
info:
  name: EF_QSPI_XIP_CTRL
  description: A QSPI XiP Flash COntroller with a parameterized Direct-Mapped Cache.
  repo: github.com/efabless/EF_QSPI_XIP_CTRL
  owner: Efabless Corp.
  license: APACHE 2.0
<<<<<<< HEAD
  author: Efabless Corp.
=======
  author: Efabless Corp
>>>>>>> 60e42c87
  email: ip_admin@efabless.com
  version: v1.0.4
  date: 1-9-2024
  category: digital
  tags:
    - QSPI
    - FLASH
    - XIP
    - Cache
  bus:
    - AHBL
  type": soft
  status: verified
  cell_count:
    - IP: 1973
    - AHBL: 1973
  width": "0.0"
  height": "0.0"
  technology: n/a
  clock_freq_mhz:
    - IP: 250
    - AHBL: 250
  digital_supply_voltage: n/a
  analog_supply_voltage: n/a

parameters:
  - name: NUM_LINES
    default: 16
    description: The cache number of lines.
  - name: LINE_SIZE
    default: 32
    description: The cache line size in bytes.
  - name: RESET_CYCLES
    default: 999
    description: The number of cycles needed for the s/w reset command; reset time = (RESET_CYCLES + 1) * 2 /(HCLK frequency). 

clock:
  name: clk
  gated: 'no'

external_interface:
  - name: sck
    direction: output
    description: SPI serial clock
    width: 1
  - name: ce_n
    direction: output
    width: 1
    description: SPI chip select (Active Low).
  - name: dout
    direction: output
    width: 4
    description: Flash controller SPI data out.
  - name: din
    direction: input
    width: 4
    description: Flash controller SPI data in.
  - name: douten
    direction: output
    width: 4
    description: Flash controller data out enable (Active Low)
    
registers: []
    <|MERGE_RESOLUTION|>--- conflicted
+++ resolved
@@ -5,11 +5,7 @@
   repo: github.com/efabless/EF_QSPI_XIP_CTRL
   owner: Efabless Corp.
   license: APACHE 2.0
-<<<<<<< HEAD
   author: Efabless Corp.
-=======
-  author: Efabless Corp
->>>>>>> 60e42c87
   email: ip_admin@efabless.com
   version: v1.0.4
   date: 1-9-2024
